from typing import Literal, cast

import arviz as az
import matplotlib.pyplot as plt
import numpy as np
import pandas as pd
from matplotlib.colors import Colormap
from matplotlib.gridspec import GridSpec
from matplotlib.ticker import PercentFormatter

from cge_modeling import CGEModel


def prepare_gridspec_figure(
    n_cols: int, n_plots: int
) -> tuple[GridSpec, list[tuple[slice, slice], ...]]:
    """
     Prepare a figure with a grid of subplots. Centers the last row of plots if the number of plots is not square.

     Parameters
     ----------
     n_cols : int
         The number of columns in the grid.
     n_plots : int
         The number of subplots in the grid.

     Returns
     -------
     GridSpec
         A matplotlib GridSpec object representing the layout of the grid.
    list of tuple(slice, slice)
         A list of tuples of slices representing the indices of the grid cells to be used for each subplot.
    """

    remainder = n_plots % n_cols
    has_remainder = remainder > 0
    n_rows = n_plots // n_cols + int(has_remainder)

    gs = plt.GridSpec(2 * n_rows, 2 * n_cols)
    plot_locs = []

    for i in range(n_rows - int(has_remainder)):
        for j in range(n_cols):
            plot_locs.append((slice(i * 2, (i + 1) * 2), slice(j * 2, (j + 1) * 2)))

    if has_remainder:
        last_row = slice((n_rows - 1) * 2, n_rows * 2)
        left_pad = int(n_cols - remainder)
        for j in range(remainder):
            col_slice = slice(left_pad + j * 2, left_pad + (j + 1) * 2)
            plot_locs.append((last_row, col_slice))

    return gs, plot_locs


def plot_lines(
    idata: az.InferenceData,
    mod: CGEModel,
    n_cols: int = 5,
    var_names: list[str] | None = None,
    initial_values: dict[str, np.ndarray] | None = None,
    plot_euler: bool = True,
    plot_optimizer: bool = True,
    rename_dict: dict[str, str] | None = None,
    legends: bool | list | None = None,
    cmap: str | None = None,
    **figure_kwargs,
) -> plt.Figure:
    """
    Trace the evolution of the variables in the model over the course of the optimizer's iterations.

    Parameters
    ----------
    result: az.InferenceData or dict of az.InferenceData
        The value returned by the model's simulate method. This should be an InferenceData object or a dictionary of
        idata with keys "euler" and "optimizer"
    mod: CGEModel
        The model object.
    n_cols: int, default 5
        The number of columns in the grid of plots.
    var_names: list of str, optional
        Name of the variables to plot. If None, all variables will be plotted.
    initial_values: dict[str, np.ndarray], optional
        The initial values of the variables in the model; those passed to the simulate method. If None, the initial
        values will be taken from the InferenceData object.
    plot_euler: bool, default True
        Whether to trace the shape of the function in the shock direction using steps from the Euler approximation.
    plot_optimizer: bool, default True
        Whether to plot the final values of each variable found by the optimizer.
    legends: bool or list, optional
        Whether to add a legend to the plot. If a list is passed, legends will be added to the variable names in the list.
        By default, no legends is added.
    rename_dict : dict[str, str], optional
        A dictionary mapping the variable names to more descriptive (or human readable) names for the plot.
    cmap: str, optional
        Matplotlib colormap, used to color the lines in plots with multiple variables. If None, the default colormap
        will be used.
    figure_kwargs: dict
        Additional keyword arguments to pass to plt.figure.

    Returns
    -------
    fig: plt.Figure
        The figure object containing the plot.
    """
    if var_names is None:
        var_names = mod.variable_names

    if rename_dict is None:
        rename_dict = {}

    if legends is None or legends is False:
        legends = dict.fromkeys(var_names, False)
    elif legends is True:
        legends = dict.fromkeys(var_names, True)
    else:
        no_legend = set(var_names) - set(legends)
        legends = dict.fromkeys(legends, True)
        legends.update(dict.fromkeys(no_legend, False))

    if "euler" not in idata and plot_euler:
        raise ValueError(
            'Cannot plot results of euler approximation, provided results has no "euler" group'
        )
    if "optimizer" not in idata and plot_optimizer:
        raise ValueError(
            'Cannot plot results of optimizer, provided results has no "optimizer" group'
        )

    n_vars = len(var_names)
    n_cols = min(n_cols, n_vars)
    gs, plot_locs = prepare_gridspec_figure(n_cols=n_cols, n_plots=n_vars)

    figsize = figure_kwargs.get("figsize", (15, 9))
    dpi = figure_kwargs.get("dpi", 144)

    fig = plt.figure(figsize=figsize, dpi=dpi)
    cmap = "tab10" if cmap is None else cmap

    if cmap in plt.colormaps:

        def f_cmap(n):
            return plt.colormaps[cmap](np.linspace(0, 1, n))
    elif cmap in plt.color_sequences:

        def f_cmap(*args):
            return plt.color_sequences[cmap]
    else:
        raise ValueError(f"Colormap {cmap} not found in matplotlib.")

    for idx, var in enumerate(var_names):
        axis = fig.add_subplot(gs[plot_locs[idx]])
        axis.set(title=rename_dict.get(var, var), xlabel=None)

        if plot_euler:
            data = idata["euler"].variables[var]

            n_lines = int(np.prod(data.values.shape[1:]))
            cycler = plt.cycler(color=f_cmap(n_lines))
            axis.set_prop_cycle(cycler)

            if data.ndim > 2:
                data = data.stack(pair=data.dims[1:])
            data.plot.line(x="step", ax=axis, add_legend=legends[var])

        if plot_optimizer:
            initial_value = idata["optimizer"].variables[var].isel(step=0).data.ravel()
            final_value = idata["optimizer"].variables[var].isel(step=-1).data.ravel()

            t0 = np.zeros_like(initial_value)
            T = np.ones_like(final_value)
            if plot_euler:
                T = T * idata["euler"].variables.step.max().item()

            axis.scatter(
                t0,
                final_value,
                marker="*",
                color="tab:green",
                zorder=10,
                s=100,
            )
            axis.scatter(
                T,
                final_value,
                marker="*",
                color="tab:red",
                zorder=10,
                s=100,
            )

        [spine.set_visible(False) for spine in axis.spines.values()]
        axis.grid(ls="--", lw=0.5)

    fig.tight_layout()
    return fig


def plot_kateplot(
    idata: az.InferenceData,
    initial_values: dict[str, np.ndarray],
    mod: CGEModel,
    var_names: str | list[str],
    shock_name: str | None = None,
    rename_dict: dict[str, str] | None = None,
    cmap: str | Colormap | None = None,
<<<<<<< HEAD
    **plot_kwargs,
=======
>>>>>>> 7b439d12
) -> plt.Figure:
    """
    Make an area plot of the initial and final values of the variables in the model.

    Parameters
    ----------
    idata: az.InferenceData
        The InferenceData object returned by the model's simulate method.
    initial_values: dict[str, np.ndarray]
        The initial values of the variables in the model; those passed to the simulate method.
    mod: CGEModel
        The model object.
    var_names: str or list of str
        Name of the variables to plot. All variables must have dimensions, and all dimensions must be the same.
    shock_name: str, optional
        The name of the variable that was shocked, used in the title of the plot. If None, the title will just be
        "Pre-Shock" and "Post-Shock".
    rename_dict: dict[str, str], optional
        A dictionary mapping the variable names to more descriptive (or human readable) names for the plot.
    cmap: str or matplotlib.colors.Colormap, optional
        The colormap to use for the plot. If None, the default colormap will be used.

    **plot_kwargs

    Returns
    -------
    matplotlib.figure.Figure
        The figure object containing the plot.
    """
    try:
        import squarify  # noqa
    except ImportError:
        raise ImportError(
            'Package "squarify" is required to make kateplots. '
            "Please install the package using pip install squarify"
        )

    if rename_dict is None:
        rename_dict = {}

    if shock_name is None:
        shock_name = "Shock"

    fig, ax = plt.subplots(1, 2, figsize=(14, 4))

    if cmap is None:
        cmap = plt.colormaps["tab10"]
    elif isinstance(cmap, str):
        cmap = plt.colormaps[cmap]

    dims = [mod.get(var).dims for var in var_names]
    if not all([dim == dims[0] for dim in dims]):
        raise ValueError(
            "Not all variables have the same dimensions, cannot plot together"
        )

    dims = list(dims[0])

    labels = [label for dim in dims for label in mod.coords[dim]]
    pretty_labels = [rename_dict.get(label, label) for label in labels]
    if len(pretty_labels) == 0:
        raise ValueError(
            "The selected variable is a scalar; cannot create an area plot."
        )

    pre_data = np.concatenate(
        [np.atleast_1d(initial_values[var]).ravel() for var in var_names]
    )
    if "optimizer" in idata:
        post_data = np.concatenate(
            [
                idata["optimizer"].isel(step=-1).variables[var].data.ravel()
                for var in var_names
            ]
        )
    else:
        post_data = np.concatenate(
            [
                idata["euler"].isel(step=-1).variables[var].data.ravel()
                for var in var_names
            ]
        )

    zero_mask = np.isclose(pre_data, 0) | np.isclose(post_data, 0)
    pre_data = pre_data[~zero_mask]
    post_data = post_data[~zero_mask]

    pretty_labels = [label for label, mask in zip(pretty_labels, zero_mask) if not mask]

    colors = cmap(np.linspace(0, 1, len(pre_data)))
    for axis, data, title in zip(
        fig.axes, [pre_data, post_data], [f"Pre-{shock_name}", f"Post-{shock_name}"]
    ):
        axis.grid(ls="--", lw=0.5)
        axis.set(title=title)
        squarify.plot(
            sizes=data,
            label=pretty_labels,
            alpha=0.8,
            ax=axis,
            color=colors,
            **plot_kwargs,
        )

    return fig


def _compute_bar_data(data, initial_data, metric, threshold=1e-6):
    if metric == "pct_change":
        pct_change = np.divide(
            data - initial_data,
            initial_data,
            where=initial_data > threshold,
            out=np.zeros_like(data),
        )
        return pct_change
    elif metric == "change":
        return data - initial_data
    elif metric == "abs_change":
        return np.abs(data - initial_data)
    elif metric == "final":
        return data
    elif metric == "initial":
        return initial_data
    elif metric == "both":
        return data.join(initial_data, lsuffix="_final", rsuffix="_initial")
    else:
        raise ValueError(f"Invalid value type: {metric}")


def _plot_one_bar(
    data,
    initial_data,
    ax,
    drop_vars,
    group_dict=None,
    orientation="v",
    metric: Literal[
        "pct_change", "change", "abs_change", "final", "initial", "both"
    ] = "pct_change",
    legend=True,
    threshhold=1e-6,
):
    try:
        data = data.to_dataframe().droplevel(level=drop_vars, axis=0)
        initial_data = initial_data.to_dataframe().droplevel(level=drop_vars, axis=0)
    except ValueError:
        data = pd.DataFrame([data.to_dict()]).loc[:, ["data", "name"]].set_index("name")
        initial_data = (
            pd.DataFrame([initial_data.to_dict()])
            .loc[:, ["data", "name"]]
            .set_index("name")
        )
    if "step" in data.columns:
        data = data.drop(columns=["step"])
    if "step" in initial_data.columns:
        initial_data = initial_data.drop(columns=["step"])
    if group_dict is not None:
        coord_dict = group_dict.get(data.index.name)
        if coord_dict is not None:
            data["group"] = data.index.map(lambda x: coord_dict[x])
            initial_data["group"] = initial_data.index.map(lambda x: coord_dict[x])

            data = data.groupby("group").sum()
            initial_data = initial_data.groupby("group").sum()

    to_plot = _compute_bar_data(data, initial_data, metric, threshhold)

    if orientation == "v":
        # to_plot.plot.bar(ax=ax, legend='', facecolor='none', edgecolor="black")
        to_plot.plot.bar(ax=ax, legend=legend)
        ax.axhline(0, color="black", lw=2.0)
    else:
        # to_plot.plot.barh(ax=ax, legend='', facecolor='none', edgecolor="black")
        to_plot.plot.barh(ax=ax, legend=legend)
        ax.axvline(0, color="black", lw=2.0)

    if metric == "pct_change":
        ticker = PercentFormatter(xmax=1.0)
        if orientation == "v":
            ax.yaxis.set_major_formatter(ticker)
        elif orientation == "h":
            ax.xaxis.set_major_formatter(ticker)
    ax.tick_params(which="both", labelsize=6)
    return ax


def plot_bar(
    idata,
    mod,
    var_names,
    initial_values=None,
    plot_together=False,
    group_dict=None,
    orientation="v",
    n_cols=3,
    coords=None,
    metric: Literal[
        "pct_change", "change", "abs_change", "final", "initial", "both"
    ] = "pct_change",
    threshhold=1e-6,
    **figure_kwargs,
):
    data = None
    coords = coords if coords is not None else {}
    coords = {
        key: value if isinstance(value, list) else [value]
        for key, value in coords.items()
    }
    drop_vars = [var for var in coords.keys() if len(coords[var]) == 1]

    if "optimizer" in idata:
        data = (
            idata["optimizer"]
            .isel(step=-1)["variables"][var_names]
            .sel(**coords)
            .drop_vars(drop_vars)
        )
        if initial_values is None:
            initial_values = (
                idata["optimizer"]
                .isel(step=0)["variables"][var_names]
                .sel(**coords)
                .drop_vars(drop_vars)
            )

    if "euler" in idata:
        if data is None:
            data = (
                idata["euler"]
                .isel(step=-1)["variables"][var_names]
                .sel(**coords)
                .drop_vars(drop_vars)
            )
        if initial_values is None:
            initial_values = (
                idata["euler"]
                .isel(step=0)["variables"][var_names]
                .sel(**coords)
                .drop_vars(drop_vars)
            )

    if data is None:
        raise ValueError("No data found in InferenceData object.")

    dpi = figure_kwargs.pop("dpi", 144)
    figsize = figure_kwargs.pop("figsize", (15, 9))

    if var_names is None:
        var_names = mod.variable_names

    n_vars = len(var_names)
    if not plot_together:
        n_cols = min(n_cols, n_vars)
        gs, plot_locs = prepare_gridspec_figure(n_cols=n_cols, n_plots=n_vars)
        fig = plt.figure(dpi=dpi, figsize=figsize, **figure_kwargs)
        for idx, var in enumerate(var_names):
            axis = fig.add_subplot(gs[plot_locs[idx]])
            axis = _plot_one_bar(
                data[var],
                initial_values[var],
                cast(plt.axis, axis),
                group_dict=group_dict,
                drop_vars=drop_vars,
                orientation=orientation,
                metric=metric,
                threshhold=threshhold,
            )
            axis.set(title=var)
            if metric == "final_initial":
                legend = axis.legend()
                for text in legend.get_texts():
                    new_text = text.get_text().split("_")[-1].capitalize()
                    text.set_text(new_text)

    else:
        var_dims = [
            [dim for dim in mod.get(var_name).dims if dim not in drop_vars]
            for var_name in var_names
        ]
        if not all([dim == var_dims[0] for dim in var_dims]):
            msg = "All variables must have the same dimensions to plot together. Found the following: \n"
            msg += "\n".join(
                f"{var_name}: {dim}" for var_name, dim in zip(var_names, var_dims)
            )
            msg += (
                "\nUse the `coords` argument to select values for dimensions that are not shared across variables, "
                "or set plot_together=False to plot separately."
            )
            raise ValueError(msg)
        fig, ax = plt.subplots(dpi=dpi, figsize=figsize, **figure_kwargs)

        # labels = [label for label in [make_labels(var_name, mod) for var_name in var_names]]
        _ = _plot_one_bar(
            data,
            initial_values,
            ax,
            group_dict=group_dict,
            drop_vars=drop_vars,
            orientation=orientation,
            metric=metric,
        )

    return fig<|MERGE_RESOLUTION|>--- conflicted
+++ resolved
@@ -204,10 +204,7 @@
     shock_name: str | None = None,
     rename_dict: dict[str, str] | None = None,
     cmap: str | Colormap | None = None,
-<<<<<<< HEAD
     **plot_kwargs,
-=======
->>>>>>> 7b439d12
 ) -> plt.Figure:
     """
     Make an area plot of the initial and final values of the variables in the model.
